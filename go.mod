module github.com/epinio/epinio

go 1.18

require (
	github.com/adrg/xdg v0.4.0
	github.com/alron/ginlogr v0.0.4
	github.com/avast/retry-go v3.0.0+incompatible
	github.com/briandowns/spinner v1.19.0
	github.com/coreos/go-oidc/v3 v3.4.0
	github.com/epinio/application v0.0.0-20220901082113-1f9503b4ae5a
	github.com/fatih/color v1.13.0
	github.com/gin-gonic/gin v1.8.2
	github.com/go-git/go-git/v5 v5.4.2
	github.com/go-logr/logr v1.2.3
	github.com/go-logr/stdr v1.2.2
	github.com/go-logr/zapr v1.2.3
	github.com/golang-jwt/jwt/v4 v4.4.3
	github.com/google/uuid v1.3.0
	github.com/gorilla/websocket v1.5.0
	github.com/h2non/filetype v1.1.3
	github.com/k3s-io/helm-controller v0.13.0
	github.com/kyokomi/emoji v2.2.4+incompatible
	github.com/mattn/go-colorable v0.1.13
	github.com/mattn/go-isatty v0.0.16
	github.com/maxbrunsfeld/counterfeiter/v6 v6.5.0
	github.com/mholt/archiver/v3 v3.5.1
	github.com/minio/minio-go/v7 v7.0.45
	github.com/mittwald/go-helm-client v0.11.5
	github.com/novln/docker-parser v1.0.0
	github.com/olekukonko/tablewriter v0.0.5
	github.com/onsi/ginkgo/v2 v2.6.1
	github.com/onsi/gomega v1.24.2
	github.com/panjf2000/ants/v2 v2.6.0
	github.com/pkg/errors v0.9.1
	github.com/schollz/progressbar/v3 v3.12.0
	github.com/spf13/cobra v1.6.1
	github.com/spf13/pflag v1.0.5
	github.com/spf13/viper v1.14.0
	go.uber.org/zap v1.23.0
	golang.org/x/crypto v0.4.0
	golang.org/x/oauth2 v0.2.0
	golang.org/x/term v0.3.0
	gopkg.in/ini.v1 v1.67.0
	gopkg.in/yaml.v2 v2.4.0
	helm.sh/helm/v3 v3.10.1
	k8s.io/api v0.25.4
	k8s.io/apiextensions-apiserver v0.25.3
	k8s.io/apimachinery v0.25.4
	k8s.io/apiserver v0.25.4
	k8s.io/client-go v0.25.4
	k8s.io/kubectl v0.25.4
	k8s.io/metrics v0.25.4
	k8s.io/utils v0.0.0-20221101230645-61b03e2f6476
)

require (
	cloud.google.com/go/compute/metadata v0.2.1 // indirect
	go.etcd.io/etcd/api/v3 v3.5.5 // indirect
)

require (
	cloud.google.com/go/compute v1.12.1 // indirect
	github.com/Azure/go-ansiterm v0.0.0-20210617225240-d185dfc1b5a1 // indirect
	github.com/Azure/go-autorest v14.2.0+incompatible // indirect
	github.com/Azure/go-autorest/autorest v0.11.28 // indirect
	github.com/Azure/go-autorest/autorest/adal v0.9.21 // indirect
	github.com/Azure/go-autorest/autorest/date v0.3.0 // indirect
	github.com/Azure/go-autorest/logger v0.2.1 // indirect
	github.com/Azure/go-autorest/tracing v0.6.0 // indirect
	github.com/BurntSushi/toml v1.2.1 // indirect
	github.com/MakeNowJust/heredoc v1.0.0 // indirect
	github.com/Masterminds/goutils v1.1.1 // indirect
	github.com/Masterminds/semver/v3 v3.1.1 // indirect
	github.com/Masterminds/sprig/v3 v3.2.2 // indirect
	github.com/Masterminds/squirrel v1.5.3 // indirect
	github.com/Microsoft/go-winio v0.6.0 // indirect
	github.com/ProtonMail/go-crypto v0.0.0-20221026131551-cf6655e29de4 // indirect
	github.com/acomagu/bufpipe v1.0.3 // indirect
	github.com/andybalholm/brotli v1.0.4 // indirect
	github.com/asaskevich/govalidator v0.0.0-20210307081110-f21760c49a8d // indirect
	github.com/beorn7/perks v1.0.1 // indirect
	github.com/cespare/xxhash/v2 v2.1.2 // indirect
	github.com/chai2010/gettext-go v1.0.2 // indirect
	github.com/cloudflare/circl v1.2.0 // indirect
	github.com/containerd/containerd v1.6.9 // indirect
	github.com/cpuguy83/go-md2man/v2 v2.0.2 // indirect
	github.com/cyphar/filepath-securejoin v0.2.3 // indirect
	github.com/davecgh/go-spew v1.1.1 // indirect
	github.com/dchest/uniuri v1.2.0
	github.com/docker/cli v20.10.21+incompatible // indirect
	github.com/docker/distribution v2.8.1+incompatible // indirect
	github.com/docker/docker v20.10.21+incompatible // indirect
	github.com/docker/docker-credential-helpers v0.7.0 // indirect
	github.com/docker/go-connections v0.4.0 // indirect
	github.com/docker/go-metrics v0.0.1 // indirect
	github.com/docker/go-units v0.5.0 // indirect
	github.com/dsnet/compress v0.0.2-0.20210315054119-f66993602bf5 // indirect
	github.com/dustin/go-humanize v1.0.0 // indirect
	github.com/emicklei/go-restful/v3 v3.9.0 // indirect
	github.com/emirpasic/gods v1.18.1 // indirect
	github.com/evanphx/json-patch v5.6.0+incompatible // indirect
	github.com/exponent-io/jsonpath v0.0.0-20210407135951-1de76d718b3f // indirect
	github.com/fsnotify/fsnotify v1.6.0 // indirect
	github.com/gin-contrib/sse v0.1.0 // indirect
	github.com/go-errors/errors v1.4.2 // indirect
	github.com/go-git/gcfg v1.5.0 // indirect
	github.com/go-git/go-billy/v5 v5.3.1 // indirect
	github.com/go-gorp/gorp/v3 v3.1.0 // indirect
	github.com/go-openapi/jsonpointer v0.19.5 // indirect
	github.com/go-openapi/jsonreference v0.20.0 // indirect
	github.com/go-openapi/swag v0.22.3 // indirect
	github.com/go-playground/locales v0.14.0 // indirect
	github.com/go-playground/universal-translator v0.18.0 // indirect
	github.com/go-playground/validator/v10 v10.11.1 // indirect
	github.com/go-task/slim-sprig v0.0.0-20210107165309-348f09dbbbc0 // indirect
	github.com/gobwas/glob v0.2.3 // indirect
	github.com/goccy/go-json v0.9.11 // indirect
	github.com/gogo/protobuf v1.3.2 // indirect
	github.com/golang/protobuf v1.5.2 // indirect
	github.com/golang/snappy v0.0.4 // indirect
	github.com/gomodule/redigo v2.0.0+incompatible // indirect
	github.com/google/btree v1.1.2 // indirect
	github.com/google/gnostic v0.6.9 // indirect
	github.com/google/go-cmp v0.5.9 // indirect
	github.com/google/gofuzz v1.2.0 // indirect
	github.com/google/pprof v0.0.0-20210720184732-4bb14d4b1be1 // indirect
	github.com/google/shlex v0.0.0-20191202100458-e7afc7fbc510 // indirect
	github.com/gorilla/mux v1.8.0 // indirect
	github.com/gosuri/uitable v0.0.4 // indirect
	github.com/gregjones/httpcache v0.0.0-20190611155906-901d90724c79 // indirect
	github.com/hashicorp/hcl v1.0.0 // indirect
	github.com/huandu/xstrings v1.3.3 // indirect
	github.com/imdario/mergo v0.3.13 // indirect
	github.com/inconshreveable/mousetrap v1.0.1 // indirect
	github.com/jbenet/go-context v0.0.0-20150711004518-d14ea06fba99 // indirect
	github.com/jmoiron/sqlx v1.3.5 // indirect
	github.com/josharian/intern v1.0.0 // indirect
	github.com/json-iterator/go v1.1.12 // indirect
	github.com/kevinburke/ssh_config v1.2.0 // indirect
	github.com/klauspost/compress v1.15.12 // indirect
	github.com/klauspost/cpuid/v2 v2.1.2 // indirect
	github.com/klauspost/pgzip v1.2.5 // indirect
	github.com/lann/builder v0.0.0-20180802200727-47ae307949d0 // indirect
	github.com/lann/ps v0.0.0-20150810152359-62de8c46ede0 // indirect
	github.com/leodido/go-urn v1.2.1 // indirect
	github.com/lib/pq v1.10.7 // indirect
	github.com/liggitt/tabwriter v0.0.0-20181228230101-89fcab3d43de // indirect
	github.com/magiconair/properties v1.8.6 // indirect
	github.com/mailru/easyjson v0.7.7 // indirect
	github.com/mattn/go-runewidth v0.0.14 // indirect
	github.com/mattn/go-sqlite3 v2.0.3+incompatible // indirect
	github.com/matttproud/golang_protobuf_extensions v1.0.4 // indirect
	github.com/minio/md5-simd v1.1.2 // indirect
	github.com/minio/sha256-simd v1.0.0 // indirect
	github.com/mitchellh/colorstring v0.0.0-20190213212951-d06e56a500db // indirect
	github.com/mitchellh/copystructure v1.2.0 // indirect
	github.com/mitchellh/go-homedir v1.1.0 // indirect
	github.com/mitchellh/go-wordwrap v1.0.1 // indirect
	github.com/mitchellh/mapstructure v1.5.0 // indirect
	github.com/mitchellh/reflectwalk v1.0.2 // indirect
	github.com/moby/locker v1.0.1 // indirect
	github.com/moby/spdystream v0.2.0 // indirect
	github.com/moby/term v0.0.0-20220808134915-39b0c02b01ae // indirect
	github.com/modern-go/concurrent v0.0.0-20180306012644-bacd9c7ef1dd // indirect
	github.com/modern-go/reflect2 v1.0.2 // indirect
	github.com/monochromegane/go-gitignore v0.0.0-20200626010858-205db1a8cc00 // indirect
	github.com/morikuni/aec v1.0.0 // indirect
	github.com/munnerz/goautoneg v0.0.0-20191010083416-a7dc8b61c822 // indirect
	github.com/nwaples/rardecode v1.1.3 // indirect
	github.com/opencontainers/go-digest v1.0.0 // indirect
	github.com/opencontainers/image-spec v1.1.0-rc2 // indirect
	github.com/pelletier/go-toml v1.9.5 // indirect
	github.com/pelletier/go-toml/v2 v2.0.6 // indirect
	github.com/peterbourgon/diskv v2.0.1+incompatible // indirect
	github.com/pierrec/lz4/v4 v4.1.17 // indirect
	github.com/prometheus/client_golang v1.13.1 // indirect
	github.com/prometheus/client_model v0.3.0 // indirect
	github.com/prometheus/common v0.37.0 // indirect
	github.com/prometheus/procfs v0.8.0 // indirect
	github.com/rivo/uniseg v0.4.2 // indirect
	github.com/rs/xid v1.4.0 // indirect
	github.com/rubenv/sql-migrate v1.2.0 // indirect
	github.com/russross/blackfriday v1.6.0 // indirect
	github.com/russross/blackfriday/v2 v2.1.0 // indirect
	github.com/sergi/go-diff v1.2.0 // indirect
	github.com/shopspring/decimal v1.3.1 // indirect
	github.com/sirupsen/logrus v1.9.0 // indirect
	github.com/skratchdot/open-golang v0.0.0-20200116055534-eef842397966
	github.com/spf13/afero v1.9.2 // indirect
	github.com/spf13/cast v1.5.0 // indirect
	github.com/spf13/jwalterweatherman v1.1.0 // indirect
	github.com/subosito/gotenv v1.4.1 // indirect
	github.com/ugorji/go/codec v1.2.7 // indirect
	github.com/ulikunitz/xz v0.5.10 // indirect
	github.com/xanzy/ssh-agent v0.3.2 // indirect
	github.com/xeipuuv/gojsonpointer v0.0.0-20190905194746-02993c407bfb // indirect
	github.com/xeipuuv/gojsonreference v0.0.0-20180127040603-bd5ef7bd5415 // indirect
	github.com/xeipuuv/gojsonschema v1.2.0 // indirect
	github.com/xi2/xz v0.0.0-20171230120015-48954b6210f8 // indirect
	github.com/xlab/treeprint v1.1.0 // indirect
	go.starlark.net v0.0.0-20221028183056-acb66ad56dd2 // indirect
	go.uber.org/atomic v1.10.0 // indirect
	go.uber.org/multierr v1.8.0 // indirect
	golang.org/x/exp v0.0.0-20221114191408-850992195362
<<<<<<< HEAD
	golang.org/x/mod v0.7.0 // indirect
	golang.org/x/net v0.4.0 // indirect
=======
	golang.org/x/mod v0.6.0 // indirect
	golang.org/x/net v0.3.0 // indirect
>>>>>>> 44790a89
	golang.org/x/sync v0.1.0 // indirect
	golang.org/x/sys v0.3.0 // indirect
	golang.org/x/text v0.5.0 // indirect
	golang.org/x/time v0.1.0 // indirect
	golang.org/x/tools v0.4.0 // indirect
	google.golang.org/appengine v1.6.7 // indirect
	google.golang.org/genproto v0.0.0-20221027153422-115e99e71e1c // indirect
	google.golang.org/grpc v1.50.1 // indirect
	google.golang.org/protobuf v1.28.1 // indirect
	gopkg.in/inf.v0 v0.9.1 // indirect
	gopkg.in/square/go-jose.v2 v2.6.0 // indirect
	gopkg.in/warnings.v0 v0.1.2 // indirect
	gopkg.in/yaml.v3 v3.0.1 // indirect
	k8s.io/cli-runtime v0.25.4 // indirect
	k8s.io/component-base v0.25.4 // indirect
	k8s.io/klog/v2 v2.80.1 // indirect
	k8s.io/kube-openapi v0.0.0-20221012153701-172d655c2280 // indirect
	oras.land/oras-go v1.2.1 // indirect
	sigs.k8s.io/controller-runtime v0.13.1 // indirect
	sigs.k8s.io/json v0.0.0-20220713155537-f223a00ba0e2 // indirect
	sigs.k8s.io/kustomize/api v0.12.1 // indirect
	sigs.k8s.io/kustomize/kyaml v0.13.9 // indirect
	sigs.k8s.io/structured-merge-diff/v4 v4.2.3 // indirect
	sigs.k8s.io/yaml v1.3.0 // indirect
)<|MERGE_RESOLUTION|>--- conflicted
+++ resolved
@@ -203,13 +203,8 @@
 	go.uber.org/atomic v1.10.0 // indirect
 	go.uber.org/multierr v1.8.0 // indirect
 	golang.org/x/exp v0.0.0-20221114191408-850992195362
-<<<<<<< HEAD
 	golang.org/x/mod v0.7.0 // indirect
 	golang.org/x/net v0.4.0 // indirect
-=======
-	golang.org/x/mod v0.6.0 // indirect
-	golang.org/x/net v0.3.0 // indirect
->>>>>>> 44790a89
 	golang.org/x/sync v0.1.0 // indirect
 	golang.org/x/sys v0.3.0 // indirect
 	golang.org/x/text v0.5.0 // indirect
