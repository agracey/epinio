--- conflicted
+++ resolved
@@ -34,25 +34,7 @@
           username: ${{ github.actor }}
           password: ${{ secrets.GITHUB_TOKEN }}
 
-      - name: Get current tag
-        id: get_tag
-        run: echo ::set-output name=TAG::${GITHUB_REF/refs\/tags\//}
-<<<<<<< HEAD
-      -
-        name: Run GoReleaser
-=======
-
-      - name: Draft Release Notes
-        uses: release-drafter/release-drafter@v5
-        with:
-          name: ${{ steps.get_tag.outputs.TAG }}
-          tag: ${{ steps.get_tag.outputs.TAG }}
-          publish: true
-        env:
-          GITHUB_TOKEN: ${{ secrets.GITHUB_TOKEN }}
-
       - name: Run GoReleaser
->>>>>>> 1a6fe441
         uses: goreleaser/goreleaser-action@v2
         with:
           distribution: goreleaser
